--- conflicted
+++ resolved
@@ -101,13 +101,8 @@
         let target_exponent: f64 = 256.0 - log2_difficulty;
         
         if target_exponent <= 0.0 {
-<<<<<<< HEAD
-            // The result would be less than 1, return minimal value
-            let mut result = [0u8; 32];
-=======
             // Result would be less than 1, return minimal value
             let mut result: [u8; 32] = [0u8; 32];
->>>>>>> e756ac24
             result[31] = 1;
             return result;
         }
@@ -117,13 +112,8 @@
             return [0xFF; 32];
         }
         
-<<<<<<< HEAD
-        // Round to the nearest whole number for simplicity
-        let exponent = target_exponent.round() as usize;
-=======
         // Round to nearest whole number for simplicity
         let exponent: usize = target_exponent.round() as usize;
->>>>>>> e756ac24
         
         if exponent >= 256 {
             return [0xFF; 32];
@@ -131,17 +121,10 @@
         
         let mut result: [u8; 32] = [0u8; 32];
         
-<<<<<<< HEAD
-        // Set a bit at position 'exponent' (where 255 is MSB, 0 is LSB)
-        // For a big-endian byte array: bit N is in byte (255-N)/8, bit (7-((255-N)%8))
-        let byte_index = (255 - exponent) / 8;
-        let bit_index = 7 - ((255 - exponent) % 8);
-=======
         // Set bit at position 'exponent' (where 255 is MSB, 0 is LSB)
         // For big-endian byte array: bit N is in byte (255-N)/8, bit (7-((255-N)%8))
         let byte_index: usize = (255 - exponent) / 8;
         let bit_index: usize = 7 - ((255 - exponent) % 8);
->>>>>>> e756ac24
         
         if byte_index < 32 {
             result[byte_index] = 1u8 << bit_index;
@@ -177,7 +160,7 @@
     /// 
     /// # Examples
     /// * difficulty = 1000 → recommended_attempts = 3000
-    /// * difficulty = 50,000 → recommended_attempts = 150000
+    /// * difficulty = 50000 → recommended_attempts = 150000
     pub fn recommended_attempts(difficulty: u64) -> u64 {
         difficulty.saturating_mul(3)
     }
@@ -270,7 +253,7 @@
             expiration_time,
             website_id,
             challenge_param,
-            recommended_attempts: 0, // This will be set later.
+            recommended_attempts: 0, // This will be set later
             public_key,
             challenge_signature,
         })
@@ -345,16 +328,6 @@
 
     #[test]
     fn test_difficulty_to_challenge_param_basic_cases() {
-<<<<<<< HEAD
-        // Test a very easy case.
-        let challenge_param = IronShieldChallenge::difficulty_to_challenge_param(1);
-        assert_eq!(challenge_param, [0xFF; 32]);
-        
-        // Test the exact powers of 2.
-        let challenge_param = IronShieldChallenge::difficulty_to_challenge_param(2);
-        let expected = {
-            let mut arr = [0x00; 32];
-=======
         // Test very easy case
         let challenge_param: [u8; 32] = IronShieldChallenge::difficulty_to_challenge_param(1);
         assert_eq!(challenge_param, [0xFF; 32]);
@@ -363,7 +336,6 @@
         let challenge_param: [u8; 32] = IronShieldChallenge::difficulty_to_challenge_param(2);
         let expected: [u8; 32] = {
             let mut arr: [u8; 32] = [0x00; 32];
->>>>>>> e756ac24
             arr[0] = 0x80; // 2^255
             arr
         };
@@ -390,21 +362,6 @@
     fn test_difficulty_to_challenge_param_realistic_range() {
         // Test difficulties in the expected range: 10,000 to 10,000,000
         
-<<<<<<< HEAD
-        // difficulty = 10,000 ≈ 2^13.29, so the result ≈ 2^242.71 → rounds to 2^243.
-        let challenge_param = IronShieldChallenge::difficulty_to_challenge_param(10_000);
-        // Should have bit 243 set (byte 1, bit 3).
-        assert_eq!(challenge_param[0], 0x00);
-        assert_eq!(challenge_param[1], 0x08); // bit 3 = 0x08
-        
-        // difficulty = 50,000 ≈ 2^15.61, so the result ≈ 2^240.39 → rounds to 2^240.
-        let challenge_param = IronShieldChallenge::difficulty_to_challenge_param(50_000);
-        assert_eq!(challenge_param[0], 0x00);
-        assert_eq!(challenge_param[1], 0x01); // bit 0 = 0x01
-        
-        // difficulty = 100,000 ≈ 2^16.61, so the result ≈ 2^239.39 → rounds to 2^239.
-        let challenge_param = IronShieldChallenge::difficulty_to_challenge_param(100_000);
-=======
         // difficulty = 10,000 ≈ 2^13.29, so result ≈ 2^242.71 → rounds to 2^243
         let challenge_param: [u8; 32] = IronShieldChallenge::difficulty_to_challenge_param(10_000);
         // Should have bit 243 set (byte 1, bit 3)
@@ -418,29 +375,18 @@
         
         // difficulty = 100,000 ≈ 2^16.61, so result ≈ 2^239.39 → rounds to 2^239
         let challenge_param: [u8; 32] = IronShieldChallenge::difficulty_to_challenge_param(100_000);
->>>>>>> e756ac24
         assert_eq!(challenge_param[0], 0x00);
         assert_eq!(challenge_param[1], 0x00);
         assert_eq!(challenge_param[2], 0x80); // bit 7 of byte 2
         
-<<<<<<< HEAD
-        // difficulty = 1,000,000 ≈ 2^19.93, so the result ≈ 2^236.07 → rounds to 2^236.
-        let challenge_param = IronShieldChallenge::difficulty_to_challenge_param(1_000_000);
-=======
         // difficulty = 1,000,000 ≈ 2^19.93, so result ≈ 2^236.07 → rounds to 2^236
         let challenge_param: [u8; 32] = IronShieldChallenge::difficulty_to_challenge_param(1_000_000);
->>>>>>> e756ac24
         assert_eq!(challenge_param[0], 0x00);
         assert_eq!(challenge_param[1], 0x00);
         assert_eq!(challenge_param[2], 0x10); // bit 4 of byte 2
         
-<<<<<<< HEAD
-        // difficulty = 10,000,000 ≈ 2^23.25, so the result ≈ 2^232.75 → rounds to 2^233.
-        let challenge_param = IronShieldChallenge::difficulty_to_challenge_param(10_000_000);
-=======
         // difficulty = 10,000,000 ≈ 2^23.25, so result ≈ 2^232.75 → rounds to 2^233
         let challenge_param: [u8; 32] = IronShieldChallenge::difficulty_to_challenge_param(10_000_000);
->>>>>>> e756ac24
         assert_eq!(challenge_param[0], 0x00);
         assert_eq!(challenge_param[1], 0x00);
         assert_eq!(challenge_param[2], 0x02); // bit 1 of byte 2
@@ -448,13 +394,8 @@
 
     #[test]
     fn test_difficulty_to_challenge_param_ordering() {
-<<<<<<< HEAD
-        // Test that higher difficulties produce smaller challenge_params.
-        let difficulties = [1000, 5000, 10_000, 50_000, 100_000, 500_000, 1_000_000, 5_000_000, 10_000_000];
-=======
         // Test that higher difficulties produce smaller challenge_params
         let difficulties: [u64; 9] = [1000, 5000, 10_000, 50_000, 100_000, 500_000, 1_000_000, 5_000_000, 10_000_000];
->>>>>>> e756ac24
         let mut challenge_params = Vec::new();
         
         for &difficulty in &difficulties {
@@ -473,129 +414,76 @@
 
     #[test]
     fn test_difficulty_to_challenge_param_precision() {
-<<<<<<< HEAD
-        // Test that similar difficulties produce appropriately similar results.
-        let base_difficulty = 100_000;
-        let base_param = IronShieldChallenge::difficulty_to_challenge_param(base_difficulty);
-        
-        // Small variations in difficulty will round to the same or nearby bit positions.
-        let similar_param = IronShieldChallenge::difficulty_to_challenge_param(100_001);
-=======
         // Test that similar difficulties produce appropriately similar results
         let base_difficulty: u64 = 100_000;
         let base_param: [u8; 32] = IronShieldChallenge::difficulty_to_challenge_param(base_difficulty);
         
         // Small variations in difficulty will round to the same or nearby bit positions
         let similar_param: [u8; 32] = IronShieldChallenge::difficulty_to_challenge_param(100_001);
->>>>>>> e756ac24
-        
-        // With rounding, very similar difficulties might produce the same result.
-        // The key test is that larger difficulties produce smaller or equal challenge_params.
-        assert!(base_param >= similar_param); // Should be the same or slightly larger.
-        
-<<<<<<< HEAD
-        // Test that larger differences produce measurably different results.
-        let much_different_param = IronShieldChallenge::difficulty_to_challenge_param(200_000);
-        assert!(base_param > much_different_param);
-        
-        // Test that the ordering is consistent for larger changes.
-        let big_different_param = IronShieldChallenge::difficulty_to_challenge_param(400_000);
-=======
+        
+        // With rounding, very similar difficulties might produce the same result
+        // The key test is that larger difficulties produce smaller or equal challenge_params
+        assert!(base_param >= similar_param); // Should be same or slightly larger
+        
         // Test that larger differences produce measurably different results
         let much_different_param: [u8; 32] = IronShieldChallenge::difficulty_to_challenge_param(200_000);
         assert!(base_param > much_different_param);
         
         // Test that the ordering is consistent for larger changes
         let big_different_param: [u8; 32] = IronShieldChallenge::difficulty_to_challenge_param(400_000);
->>>>>>> e756ac24
         assert!(much_different_param > big_different_param);
     }
 
     #[test]
     fn test_difficulty_to_challenge_param_powers_of_10() {
-<<<<<<< HEAD
-        // Test various powers of 10.
-        let difficulties = [10, 100, 1_000, 10_000, 100_000, 1_000_000];
-=======
         // Test various powers of 10
         let difficulties: [u64; 6] = [10, 100, 1_000, 10_000, 100_000, 1_000_000];
->>>>>>> e756ac24
         
         for &difficulty in &difficulties {
             let challenge_param: [u8; 32] = IronShieldChallenge::difficulty_to_challenge_param(difficulty);
             
-            // Should not be all zeros or all FFs (except for difficulty 1).
+            // Should not be all zeros or all FFs (except for difficulty 1)
             assert_ne!(challenge_param, [0x00; 32]);
             assert_ne!(challenge_param, [0xFF; 32]);
             
-<<<<<<< HEAD
-            // Should have a reasonable number of leading zeros.
-            let leading_zero_bytes = challenge_param.iter().take_while(|&&b| b == 0).count();
-=======
             // Should have a reasonable number of leading zeros
             let leading_zero_bytes: usize = challenge_param.iter().take_while(|&&b| b == 0).count();
->>>>>>> e756ac24
             assert!(leading_zero_bytes < 32, "Too many leading zero bytes for difficulty {}", difficulty);
             
-            // Should not be too small (no more than 28 leading zero bytes for this range).
+            // Should not be too small (no more than 28 leading zero bytes for this range)
             assert!(leading_zero_bytes < 28, "Challenge param too small for difficulty {}", difficulty);
         }
     }
 
     #[test]
     fn test_difficulty_to_challenge_param_mathematical_properties() {
-        // Test mathematical properties of the algorithm.
+        // Test mathematical properties of the algorithm
         
         // For difficulty D1 and D2 where D2 = 2 * D1, 
-<<<<<<< HEAD
-        // challenge_param(D1) should be approximately 2 * challenge_param(D2).
-        let d1 = 50_000;
-        let d2 = 100_000; // 2 * d1
-=======
         // challenge_param(D1) should be approximately 2 * challenge_param(D2)
         let d1: u64 = 50_000;
         let d2: u64 = 100_000; // 2 * d1
->>>>>>> e756ac24
         
         let param1: [u8; 32] = IronShieldChallenge::difficulty_to_challenge_param(d1);
         let param2: [u8; 32] = IronShieldChallenge::difficulty_to_challenge_param(d2);
         
-<<<<<<< HEAD
-        // Convert to u128 for comparison (taking first 16 bytes).
-        let val1 = u128::from_be_bytes(param1[0..16].try_into().unwrap());
-        let val2 = u128::from_be_bytes(param2[0..16].try_into().unwrap());
-        
-        // val1 should be approximately 2 * val2 (within reasonable tolerance).
-        let ratio = val1 as f64 / val2 as f64;
-=======
         // Convert to u128 for comparison (taking first 16 bytes)
         let val1: u128 = u128::from_be_bytes(param1[0..16].try_into().unwrap());
         let val2: u128 = u128::from_be_bytes(param2[0..16].try_into().unwrap());
         
         // val1 should be approximately 2 * val2 (within reasonable tolerance)
         let ratio: f64 = val1 as f64 / val2 as f64;
->>>>>>> e756ac24
         assert!(ratio > 1.8 && ratio < 2.2, "Ratio should be close to 2.0, got {}", ratio);
     }
 
     #[test]
     fn test_difficulty_to_challenge_param_edge_cases() {
-        // Test zero difficulty panics.
+        // Test zero difficulty panics
         let result = std::panic::catch_unwind(|| {
             IronShieldChallenge::difficulty_to_challenge_param(0);
         });
         assert!(result.is_err());
         
-<<<<<<< HEAD
-        // Test very high difficulty produces a small value.
-        let challenge_param = IronShieldChallenge::difficulty_to_challenge_param(u64::MAX);
-        assert_ne!(challenge_param, [0xFF; 32]);
-        assert_ne!(challenge_param, [0; 32]);
-        
-        // Test moderately high difficulties.
-        let high_difficulty = 1u64 << 40; // 2^40
-        let challenge_param = IronShieldChallenge::difficulty_to_challenge_param(high_difficulty);
-=======
         // Test very high difficulty produces a small value
         let challenge_param: [u8; 32] = IronShieldChallenge::difficulty_to_challenge_param(u64::MAX);
         assert_ne!(challenge_param, [0xFF; 32]);
@@ -604,20 +492,14 @@
         // Test moderately high difficulties
         let high_difficulty: u64 = 1u64 << 40; // 2^40
         let challenge_param: [u8; 32] = IronShieldChallenge::difficulty_to_challenge_param(high_difficulty);
->>>>>>> e756ac24
         assert_ne!(challenge_param, [0; 32]);
         assert_ne!(challenge_param, [0xFF; 32]);
     }
 
     #[test]
     fn test_difficulty_to_challenge_param_consistency() {
-<<<<<<< HEAD
-        // Test that the function produces consistent results.
-        let test_difficulties = [
-=======
         // Test that the function produces consistent results
         let test_difficulties: [u64; 13] = [
->>>>>>> e756ac24
             10_000, 25_000, 50_000, 75_000, 100_000,
             250_000, 500_000, 750_000, 1_000_000,
             2_500_000, 5_000_000, 7_500_000, 10_000_000
@@ -628,7 +510,7 @@
             let param2: [u8; 32] = IronShieldChallenge::difficulty_to_challenge_param(difficulty);
             assert_eq!(param1, param2, "Function should be deterministic for difficulty {}", difficulty);
             
-            // Test that the challenge param is reasonable.
+            // Test that the challenge param is reasonable
             assert_ne!(param1, [0x00; 32]);
             assert_ne!(param1, [0xFF; 32]);
         }
@@ -636,15 +518,15 @@
 
     #[test]
     fn test_recommended_attempts() {
-        // Test recommended_attempts function.
+        // Test recommended_attempts function
         assert_eq!(IronShieldChallenge::recommended_attempts(1000), 3000);
         assert_eq!(IronShieldChallenge::recommended_attempts(50000), 150000);
         assert_eq!(IronShieldChallenge::recommended_attempts(0), 0);
         
-        // Test overflow protection.
+        // Test overflow protection
         assert_eq!(IronShieldChallenge::recommended_attempts(u64::MAX), u64::MAX);
         
-        // Test realistic range.
+        // Test realistic range
         assert_eq!(IronShieldChallenge::recommended_attempts(10_000), 30_000);
         assert_eq!(IronShieldChallenge::recommended_attempts(1_000_000), 3_000_000);
     }
@@ -692,28 +574,28 @@
 
     #[test]
     fn test_difficulty_range_boundaries() {
-        // Test around the specified range boundaries (10,000 to 10,000,000).
+        // Test around the specified range boundaries (10,000 to 10,000,000)
         let min_difficulty = 10_000;
         let max_difficulty = 10_000_000;
         
         let min_param = IronShieldChallenge::difficulty_to_challenge_param(min_difficulty);
         let max_param = IronShieldChallenge::difficulty_to_challenge_param(max_difficulty);
         
-        // Min difficulty should produce a larger challenge_param than max difficulty.
+        // Min difficulty should produce larger challenge_param than max difficulty
         assert!(min_param > max_param);
         
-        // Both should be reasonable values.
+        // Both should be reasonable values
         assert_ne!(min_param, [0x00; 32]);
         assert_ne!(min_param, [0xFF; 32]);
         assert_ne!(max_param, [0x00; 32]);
         assert_ne!(max_param, [0xFF; 32]);
         
-        // Test values slightly outside the range.
+        // Test values slightly outside the range
         let below_min = IronShieldChallenge::difficulty_to_challenge_param(9_999);
         let above_max = IronShieldChallenge::difficulty_to_challenge_param(10_000_001);
         
-        // With rounding, very close values might produce the same result.
-        assert!(below_min >= min_param); // Should be the same or larger.
-        assert!(above_max <= max_param); // Should be the same or smaller.
+        // With rounding, very close values might produce the same result
+        assert!(below_min >= min_param); // Should be same or larger
+        assert!(above_max <= max_param); // Should be same or smaller
     }
 } 